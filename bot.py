<<<<<<< HEAD
"""Telegram forwarder built with Telethon.

The script signs in as a full Telegram user account so it can read from source
channels and forward to destinations that ordinary bots cannot access. A
separate Bot API controller receives commands from trusted owners and updates
forwarding rules without requiring console interaction.

Workflow:
1. Start the script and complete the first-run login for the user session.
2. Chat with the controller bot from an authorized account.
3. Use ``/listchats`` to discover chat IDs available to the user.
4. Use ``/forward`` to provide the source ID, destination ID, and forwarding
   mode (``all`` or ``media``).

Rules are stored in memory until the process stops.

Environment variables
---------------------
* ``TELETHON_API_ID`` – required, obtained from https://my.telegram.org.
* ``TELETHON_API_HASH`` – required, obtained alongside the API ID.
* ``TELETHON_SESSION`` – optional session file name (defaults to
  ``userbot_forwarder``).
* ``TELEGRAM_BOT_COOKIE`` – required Bot API token for the controller bot
  (format ``123456:ABC-DEF``).
* ``TELEGRAM_OWNER_IDS`` – required comma-separated list of Telegram user IDs
  that are allowed to configure forwarding.

Install dependencies with ``pip install telethon python-dotenv`` and run
``python bot.py``. If the user session is not authorized yet, the script will
send a login prompt to the configured owners via the controller bot so the
code can be supplied entirely inside Telegram.
"""

from __future__ import annotations

import asyncio
import contextlib
import logging
import os
from dataclasses import dataclass
from typing import Dict, List, Optional, Set

from dotenv import load_dotenv
from telethon import TelegramClient, events
from telethon.errors import (
    PasswordHashInvalidError,
    PhoneCodeExpiredError,
    PhoneCodeInvalidError,
    RPCError,
    SessionPasswordNeededError,
)
=======
from __future__ import annotations

import asyncio
import logging
import os
from dataclasses import dataclass, field
from typing import Dict, List, Optional, Set

from telethon import TelegramClient, events
from telethon.errors import RPCError
>>>>>>> 3b95c864
from telethon.tl import types
from telethon.utils import get_display_name, get_peer_id


logger = logging.getLogger(__name__)


@dataclass
class ForwardRule:
    """Represents a configured forwarding rule."""

    source_id: int
    source_label: str
    destination_peer: types.TypeInputPeer
    destination_label: str
    mode: str  # "all" or "media"


@dataclass
class SetupState:
    """Tracks interactive /forward setup per chat."""

    stage: str
<<<<<<< HEAD
    source_id: Optional[int] = None
    destination_id: Optional[int] = None
=======
    source_text: Optional[str] = None
    destination_text: Optional[str] = None
    ignored_message_ids: Set[int] = field(default_factory=set)
>>>>>>> 3b95c864


forward_rules: List[ForwardRule] = []
pending_setups: Dict[int, SetupState] = {}
<<<<<<< HEAD
user_client: Optional[TelegramClient] = None
bot_client: Optional[TelegramClient] = None
authorized_user_ids: Set[int] = set()
controller_bot_token: Optional[str] = None
login_state: Optional["LoginState"] = None
login_complete_event: Optional[asyncio.Event] = None


@dataclass
class LoginState:
    """Holds state while the user account authorizes the session."""

    phone_number: str
    phone_code_hash: str
    awaiting_code: bool = True
    awaiting_password: bool = False
=======
client: Optional[TelegramClient] = None
authorized_user_ids: Set[int] = set()
bot_mode: bool = False
>>>>>>> 3b95c864


def parse_owner_ids(raw_value: Optional[str]) -> Set[int]:
    """Parse TELEGRAM_OWNER_IDS into a set of integers."""

    result: Set[int] = set()
    if not raw_value:
        return result

    for chunk in raw_value.split(","):
        chunk = chunk.strip()
        if not chunk:
            continue
        try:
            result.add(int(chunk))
        except ValueError as error:
            raise RuntimeError(
                "TELEGRAM_OWNER_IDS must contain integer IDs separated by commas."
            ) from error
    return result


def is_authorized_sender(event: events.NewMessage.Event) -> bool:
    """Return True when the event originates from an allowed controller."""

    sender_id = event.sender_id
<<<<<<< HEAD
    return sender_id is not None and sender_id in authorized_user_ids


=======
    if bot_mode:
        return sender_id is not None and sender_id in authorized_user_ids

    if event.out:
        return True

    return sender_id is not None and sender_id in authorized_user_ids


def normalize_identifier(value: str) -> str:
    """Return a sanitized identifier without surrounding whitespace or '@'."""

    value = value.strip()
    if value.startswith("@"):
        value = value[1:]
    return value


>>>>>>> 3b95c864
def is_photo_or_video(message: types.Message) -> bool:
    """Return True when the message contains a photo or a video."""

    media = message.media
    if isinstance(media, types.MessageMediaPhoto):
        return True
    if isinstance(media, types.MessageMediaDocument) and message.document:
        for attribute in message.document.attributes:
            if isinstance(attribute, types.DocumentAttributeVideo):
                return True
    return False


async def start_forward_setup(event: events.NewMessage.Event) -> None:
    """Initiate the /forward setup conversation."""

<<<<<<< HEAD
=======
    global pending_setups

>>>>>>> 3b95c864
    if not is_authorized_sender(event):
        return

    chat_id = event.chat_id
    state = SetupState(stage="source")
<<<<<<< HEAD
    pending_setups[chat_id] = state

    await event.respond(
        "Please provide the numeric chat ID of the source channel or group.\n"
        "Send /listchats to view known IDs from the user account or /cancel to abort."
    )
=======
    state.ignored_message_ids.add(event.message.id)
    pending_setups[chat_id] = state

    prompt = await event.respond(
        "Please provide the source channel or supergroup ID/username."
    )
    state.ignored_message_ids.add(prompt.id)
>>>>>>> 3b95c864


async def process_setup_response(event: events.NewMessage.Event) -> None:
    """Handle responses during /forward setup."""

    if not is_authorized_sender(event):
        return

    chat_id = event.chat_id
    state = pending_setups.get(chat_id)
    if state is None:
        return

<<<<<<< HEAD
    text = event.raw_text.strip()
    if not text:
        await event.respond("Please send a non-empty value or /cancel.")
=======
    message_id = event.message.id
    if message_id in state.ignored_message_ids:
        state.ignored_message_ids.discard(message_id)
        return

    text = event.raw_text.strip()
    if not text:
        prompt = await event.respond("Please send a non-empty value or /cancel.")
        state.ignored_message_ids.add(prompt.id)
>>>>>>> 3b95c864
        return

    if text.lower() == "/cancel":
        pending_setups.pop(chat_id, None)
<<<<<<< HEAD
        await event.respond("Forwarding setup cancelled.")
        return

    if text.startswith("/") and text.lower() != "/cancel":
        await event.respond(
            "Finish the current setup first or send /cancel to stop configuring."
        )
        return

    if state.stage == "source":
        try:
            state.source_id = int(text)
        except ValueError:
            await event.respond("Source IDs must be integers like -1001234567890.")
            return

        state.stage = "destination"
        await event.respond(
            "Got it! Now send the numeric chat ID for the destination channel or chat."
        )
        return

    if state.stage == "destination":
        try:
            state.destination_id = int(text)
        except ValueError:
            await event.respond("Destination IDs must be integers like -1001234567890.")
            return

        state.stage = "mode"
        await event.respond(
            "Great! Reply with 'all' to forward every message or 'media' to forward "
            "only photos and videos."
        )
=======
        prompt = await event.respond("Forwarding setup cancelled.")
        state.ignored_message_ids.add(prompt.id)
        return

    if state.stage == "source":
        state.source_text = normalize_identifier(text)
        state.stage = "destination"
        prompt = await event.respond(
            "Got it! Now send the destination ID/username to forward into."
        )
        state.ignored_message_ids.add(prompt.id)
        return

    if state.stage == "destination":
        state.destination_text = normalize_identifier(text)
        state.stage = "mode"
        prompt = await event.respond(
            "Great! Reply with 'all' to forward every message or 'media' to forward "
            "only photos and videos."
        )
        state.ignored_message_ids.add(prompt.id)
>>>>>>> 3b95c864
        return

    if state.stage == "mode":
        mode = text.lower()
        if mode not in {"all", "media"}:
<<<<<<< HEAD
            await event.respond("Invalid mode. Please reply with 'all' or 'media'.")
=======
            prompt = await event.respond("Invalid mode. Please reply with 'all' or 'media'.")
            state.ignored_message_ids.add(prompt.id)
>>>>>>> 3b95c864
            return

        await finalize_rule(event, state, mode)
        pending_setups.pop(chat_id, None)


<<<<<<< HEAD
async def list_known_chats(event: events.NewMessage.Event) -> None:
    """Send a list of dialogs known to the user account."""

    if not is_authorized_sender(event):
        return

    if user_client is None:
        await event.respond("User client is not ready yet. Try again shortly.")
        return

    lines: List[str] = []
    async for dialog in user_client.iter_dialogs():
        entity = dialog.entity
        if entity is None:
            continue
        try:
            peer_id = get_peer_id(entity)
        except TypeError:
            continue
        name = get_display_name(entity) or "(no title)"
        lines.append(f"{peer_id}: {name}")

    if not lines:
        await event.respond("No dialogs found. Make sure the user account has joined chats.")
        return

    message_chunks: List[str] = []
    current_chunk: List[str] = []
    current_length = 0
    for line in lines:
        if current_length + len(line) + 1 > 3500:
            message_chunks.append("\n".join(current_chunk))
            current_chunk = [line]
            current_length = len(line)
        else:
            current_chunk.append(line)
            current_length += len(line) + 1
    if current_chunk:
        message_chunks.append("\n".join(current_chunk))

    for chunk in message_chunks:
        await event.respond(chunk)


=======
>>>>>>> 3b95c864
async def finalize_rule(
    event: events.NewMessage.Event, state: SetupState, mode: str
) -> None:
    """Validate inputs, store the rule, and inform the user."""

<<<<<<< HEAD
    assert user_client is not None  # Guard for type checkers.

    if state.source_id is None or state.destination_id is None:
        await event.respond("Setup is incomplete. Please start again with /forward.")
        return

    try:
        source_entity = await user_client.get_entity(state.source_id)
        destination_entity = await user_client.get_entity(state.destination_id)
    except (ValueError, RPCError) as error:  # Entity lookup failed.
        logger.warning("Failed to resolve entity: %s", error)
        await event.respond(
            "Unable to resolve one of the chats. Check that you joined both and try again."
        )
        return

    try:
        destination_peer = await user_client.get_input_entity(destination_entity)
    except (ValueError, RPCError) as error:
        logger.warning("Failed to obtain destination input peer: %s", error)
        await event.respond("Could not prepare the destination for forwarding.")
=======
    assert client is not None  # Guard for type checkers.

    if state.source_text is None or state.destination_text is None:
        prompt = await event.respond("Setup is incomplete. Please start again with /forward.")
        state.ignored_message_ids.add(prompt.id)
        return

    try:
        source_entity = await client.get_entity(state.source_text)
        destination_entity = await client.get_entity(state.destination_text)
    except (ValueError, RPCError) as error:  # Entity lookup failed.
        logger.warning("Failed to resolve entity: %s", error)
        prompt = await event.respond(
            "Unable to resolve one of the chats. Check that you joined both and try again."
        )
        state.ignored_message_ids.add(prompt.id)
        return

    try:
        destination_peer = await client.get_input_entity(destination_entity)
    except (ValueError, RPCError) as error:
        logger.warning("Failed to obtain destination input peer: %s", error)
        prompt = await event.respond("Could not prepare the destination for forwarding.")
        state.ignored_message_ids.add(prompt.id)
>>>>>>> 3b95c864
        return

    source_id = get_peer_id(source_entity)
    rule = ForwardRule(
        source_id=source_id,
<<<<<<< HEAD
        source_label=get_display_name(source_entity) or str(state.source_id),
        destination_peer=destination_peer,
        destination_label=get_display_name(destination_entity)
        or str(state.destination_id),
=======
        source_label=get_display_name(source_entity) or state.source_text,
        destination_peer=destination_peer,
        destination_label=get_display_name(destination_entity) or state.destination_text,
>>>>>>> 3b95c864
        mode=mode,
    )
    forward_rules.append(rule)

    summary = (
        f"Forwarding rule created!\n"
        f"Source: {rule.source_label}\n"
        f"Destination: {rule.destination_label}\n"
        f"Mode: {'all messages' if mode == 'all' else 'photos and videos only'}"
    )
<<<<<<< HEAD
    await event.respond(summary)
=======
    prompt = await event.respond(summary)
    state.ignored_message_ids.add(prompt.id)
>>>>>>> 3b95c864
    logger.info(
        "Created rule source_id=%s destination=%s mode=%s",
        rule.source_id,
        rule.destination_label,
        rule.mode,
    )


async def handle_incoming_message(event: events.NewMessage.Event) -> None:
    """Forward new messages that satisfy stored rules."""

    if not forward_rules:
        return

    message = event.message
    if message is None or event.chat_id is None:
        return

    for rule in forward_rules:
        if event.chat_id != rule.source_id:
            continue

        if rule.mode == "media" and not is_photo_or_video(message):
            continue

        try:
            await event.client.forward_messages(rule.destination_peer, message)
        except RPCError as error:
<<<<<<< HEAD
            logger.warning(
                "Failed to forward message to %s: %s", rule.destination_label, error
            )


def build_clients() -> None:
    """Instantiate Telethon clients for the userbot and controller bot."""

    global user_client
    global bot_client
    global controller_bot_token

    load_dotenv()
=======
            logger.warning("Failed to forward message to %s: %s", rule.destination_label, error)


def build_client() -> TelegramClient:
    """Create and return the Telethon client instance."""
>>>>>>> 3b95c864

    api_id_text = os.getenv("TELETHON_API_ID")
    api_hash = os.getenv("TELETHON_API_HASH")
    session_name = os.getenv("TELETHON_SESSION", "userbot_forwarder")
<<<<<<< HEAD
    bot_token_raw = os.getenv("TELEGRAM_BOT_COOKIE")
=======
>>>>>>> 3b95c864

    if not api_id_text or not api_hash:
        raise RuntimeError("TELETHON_API_ID and TELETHON_API_HASH must be set.")

<<<<<<< HEAD
    if not bot_token_raw:
        raise RuntimeError("TELEGRAM_BOT_COOKIE must be provided for bot control.")

=======
>>>>>>> 3b95c864
    try:
        api_id = int(api_id_text)
    except ValueError as error:
        raise RuntimeError("TELETHON_API_ID must be an integer.") from error

<<<<<<< HEAD
    controller_bot_token = bot_token_raw.strip()
    if not controller_bot_token:
        raise RuntimeError("TELEGRAM_BOT_COOKIE cannot be empty.")

    user_client = TelegramClient(session_name, api_id, api_hash)
    user_client.add_event_handler(
        handle_incoming_message, events.NewMessage(incoming=True)
    )

    bot_session = f"{session_name}_controller_bot"
    bot_client = TelegramClient(bot_session, api_id, api_hash)
    bot_client.add_event_handler(
        start_forward_setup,
        events.NewMessage(pattern=r"^/forward$", incoming=True),
    )
    bot_client.add_event_handler(
        list_known_chats,
        events.NewMessage(pattern=r"^/listchats$", incoming=True),
    )
    bot_client.add_event_handler(
        process_setup_response, events.NewMessage(incoming=True)
    )
    bot_client.add_event_handler(
        handle_login_messages,
        events.NewMessage(pattern=r"^/(code|password|resendcode)\b", incoming=True),
    )


async def handle_login_messages(event: events.NewMessage.Event) -> None:
    """Process login commands sent to the controller bot."""

    if not is_authorized_sender(event):
        return

    assert user_client is not None and bot_client is not None

    if login_state is None:
        await event.respond("No login is pending. The userbot is already authorized.")
        return

    command, *rest = event.raw_text.strip().split(maxsplit=1)
    command = command.lower()

    if command == "/code":
        if not login_state.awaiting_code:
            await event.respond(
                "A login code is not required right now. Send /resendcode if you need a new code."
            )
            return

        if not rest:
            await event.respond("Send /code followed by the digits that Telegram sent you.")
            return

        code = rest[0].strip()
        if not code:
            await event.respond("The code cannot be empty. Please resend with the digits.")
            return

        try:
            await user_client.sign_in(
                phone=login_state.phone_number,
                code=code,
                phone_code_hash=login_state.phone_code_hash,
            )
        except SessionPasswordNeededError:
            login_state.awaiting_code = False
            login_state.awaiting_password = True
            await event.respond(
                "This account has a two-step verification password. Reply with /password YOUR_PASSWORD."
            )
            return
        except PhoneCodeInvalidError:
            await event.respond(
                "The code was invalid. Double-check and resend, or use /resendcode for a new one."
            )
            return
        except PhoneCodeExpiredError:
            await event.respond("That code expired. Use /resendcode to request a new one.")
            return
        except RPCError as error:
            logger.warning("Failed to sign in with provided code: %s", error)
            await event.respond(
                "Login failed due to an unexpected error. Try /resendcode for a new code."
            )
            return

        await finalize_login(event)
        return

    if command == "/password":
        if not login_state.awaiting_password:
            await event.respond(
                "A password is not required right now. Provide a login code with /code."
            )
            return

        if not rest:
            await event.respond("Send /password followed by your two-step verification password.")
            return

        password = rest[0]
        try:
            await user_client.sign_in(password=password)
        except PasswordHashInvalidError:
            await event.respond("Incorrect password. Please try again.")
            return
        except RPCError as error:
            logger.warning("Password sign-in failed: %s", error)
            await event.respond("Unable to complete login. Please try again.")
            return

        await finalize_login(event)
        return

    if command == "/resendcode":
        try:
            code = await user_client.send_code_request(login_state.phone_number)
        except RPCError as error:
            logger.warning("Failed to resend login code: %s", error)
            await event.respond("Unable to resend the code right now. Try again later.")
            return

        login_state.phone_code_hash = code.phone_code_hash
        login_state.awaiting_code = True
        login_state.awaiting_password = False
        await event.respond("A new login code was sent. Use /code to submit it here.")
        return


async def finalize_login(event: events.NewMessage.Event) -> None:
    """Complete the login flow after a code or password succeeds."""

    assert login_complete_event is not None and bot_client is not None

    global login_state

    login_state = None
    await event.respond("Login successful! The userbot is now authorized.")
    login_complete_event.set()

    sender_id = event.sender_id
    for user_id in sorted(authorized_user_ids):
        if user_id == sender_id:
            continue
        try:
            await bot_client.send_message(
                user_id, "Login complete. The userbot is now connected."
            )
        except (RPCError, ValueError) as error:
            logger.warning(
                "Failed to broadcast login success to %s: %s", user_id, error
            )


async def ensure_user_authorized() -> None:
    """Make sure the user client is ready, requesting codes via Telegram when needed."""

    assert user_client is not None and bot_client is not None and login_complete_event is not None

    await user_client.connect()

    if await user_client.is_user_authorized():
        await user_client.start()
        login_complete_event.set()
        return

    phone_number = os.getenv("TELETHON_PHONE_NUMBER")
    if not phone_number:
        raise RuntimeError(
            "Set TELETHON_PHONE_NUMBER to allow Telegram-based login when no session exists."
        )

    code = await user_client.send_code_request(phone_number)

    global login_state
    login_state = LoginState(phone_number=phone_number, phone_code_hash=code.phone_code_hash)
    login_complete_event.clear()

    message = (
        "Userbot authorization required. Telegram sent a login code to the configured "
        "account. Reply here with /code <digits>."
    )
    for user_id in sorted(authorized_user_ids):
        try:
            await bot_client.send_message(user_id, message)
        except (RPCError, ValueError) as error:
            logger.warning(
                "Failed to deliver login prompt to owner %s: %s", user_id, error
            )

    await login_complete_event.wait()
    await user_client.start()
=======
    client = TelegramClient(session_name, api_id, api_hash)
    client.add_event_handler(start_forward_setup, events.NewMessage(pattern=r"^/forward$"))
    client.add_event_handler(process_setup_response, events.NewMessage())
    client.add_event_handler(handle_incoming_message, events.NewMessage(incoming=True))
    return client
>>>>>>> 3b95c864


async def async_main() -> None:
    """Async entry point."""

<<<<<<< HEAD
    global user_client
    global bot_client
    global authorized_user_ids
    global controller_bot_token
    global login_complete_event
=======
    global client
    global authorized_user_ids
    global bot_mode
>>>>>>> 3b95c864

    logging.basicConfig(
        format="%(asctime)s - %(name)s - %(levelname)s - %(message)s",
        level=logging.INFO,
    )

<<<<<<< HEAD
    build_clients()

    owner_env = os.getenv("TELEGRAM_OWNER_IDS")
    configured_owner_ids = parse_owner_ids(owner_env)

    if not configured_owner_ids:
        raise RuntimeError(
            "TELEGRAM_OWNER_IDS must contain at least one integer user ID."
        )

    assert (
        user_client is not None and bot_client is not None and controller_bot_token
    )

    authorized_user_ids = configured_owner_ids
    login_complete_event = asyncio.Event()

    await bot_client.start(bot_token=controller_bot_token)
    bot_task = asyncio.create_task(bot_client.run_until_disconnected())
    user_task: Optional[asyncio.Task[None]] = None

    try:
        await ensure_user_authorized()

        me = await user_client.get_me()
        bot_info = await bot_client.get_me()
        if me is None or bot_info is None:
            raise RuntimeError("Failed to determine account identities.")

        logger.info(
            "Userbot logged in as %s; bot controller is @%s",
            get_display_name(me),
            getattr(bot_info, "username", None) or bot_info.id,
        )

        notification = (
            "Forwarder is online. Use /forward with this bot to configure a rule."
        )

        for user_id in sorted(authorized_user_ids):
            try:
                await bot_client.send_message(user_id, notification)
            except RPCError as error:
                logger.warning("Failed to notify owner %s: %s", user_id, error)

        user_task = asyncio.create_task(user_client.run_until_disconnected())
        await asyncio.gather(bot_task, user_task)
    finally:
        bot_task.cancel()
        with contextlib.suppress(asyncio.CancelledError):
            await bot_task
        if user_task is not None:
            user_task.cancel()
            with contextlib.suppress(asyncio.CancelledError):
                await user_task
        await user_client.disconnect()
        await bot_client.disconnect()
=======
    client = build_client()

    bot_token_raw = os.getenv("TELEGRAM_BOT_COOKIE")
    bot_token = bot_token_raw.strip() if bot_token_raw else None
    owner_env = os.getenv("TELEGRAM_OWNER_IDS")
    configured_owner_ids = parse_owner_ids(owner_env)

    async with client:
        if bot_token:
            bot_mode = True
            if not configured_owner_ids:
                raise RuntimeError(
                    "TELEGRAM_OWNER_IDS must provide at least one user ID when "
                    "TELEGRAM_BOT_COOKIE is set."
                )
            await client.start(bot_token=bot_token)
        else:
            await client.start()

        me = await client.get_me()
        if me is None:
            raise RuntimeError("Unable to determine the current account.")

        if bot_mode:
            authorized_user_ids = configured_owner_ids
        else:
            authorized_user_ids = configured_owner_ids | {me.id}

        logger.info("Logged in as %s", get_display_name(me))

        notification = (
            "Forwarder is online. Send /forward here to configure a rule."
        )

        if bot_mode:
            for user_id in sorted(authorized_user_ids):
                try:
                    await client.send_message(user_id, notification)
                except RPCError as error:
                    logger.warning("Failed to notify owner %s: %s", user_id, error)
        else:
            try:
                await client.send_message(
                    me,  # Send into Saved Messages for convenience.
                    notification,
                )
            except RPCError as error:
                logger.warning("Failed to send startup message to self: %s", error)

        await client.run_until_disconnected()
>>>>>>> 3b95c864


def main() -> None:
    """Run the Telethon userbot."""

    asyncio.run(async_main())


if __name__ == "__main__":
    main()<|MERGE_RESOLUTION|>--- conflicted
+++ resolved
@@ -1,37 +1,3 @@
-<<<<<<< HEAD
-"""Telegram forwarder built with Telethon.
-
-The script signs in as a full Telegram user account so it can read from source
-channels and forward to destinations that ordinary bots cannot access. A
-separate Bot API controller receives commands from trusted owners and updates
-forwarding rules without requiring console interaction.
-
-Workflow:
-1. Start the script and complete the first-run login for the user session.
-2. Chat with the controller bot from an authorized account.
-3. Use ``/listchats`` to discover chat IDs available to the user.
-4. Use ``/forward`` to provide the source ID, destination ID, and forwarding
-   mode (``all`` or ``media``).
-
-Rules are stored in memory until the process stops.
-
-Environment variables
----------------------
-* ``TELETHON_API_ID`` – required, obtained from https://my.telegram.org.
-* ``TELETHON_API_HASH`` – required, obtained alongside the API ID.
-* ``TELETHON_SESSION`` – optional session file name (defaults to
-  ``userbot_forwarder``).
-* ``TELEGRAM_BOT_COOKIE`` – required Bot API token for the controller bot
-  (format ``123456:ABC-DEF``).
-* ``TELEGRAM_OWNER_IDS`` – required comma-separated list of Telegram user IDs
-  that are allowed to configure forwarding.
-
-Install dependencies with ``pip install telethon python-dotenv`` and run
-``python bot.py``. If the user session is not authorized yet, the script will
-send a login prompt to the configured owners via the controller bot so the
-code can be supplied entirely inside Telegram.
-"""
-
 from __future__ import annotations
 
 import asyncio
@@ -50,18 +16,6 @@
     RPCError,
     SessionPasswordNeededError,
 )
-=======
-from __future__ import annotations
-
-import asyncio
-import logging
-import os
-from dataclasses import dataclass, field
-from typing import Dict, List, Optional, Set
-
-from telethon import TelegramClient, events
-from telethon.errors import RPCError
->>>>>>> 3b95c864
 from telethon.tl import types
 from telethon.utils import get_display_name, get_peer_id
 
@@ -85,19 +39,12 @@
     """Tracks interactive /forward setup per chat."""
 
     stage: str
-<<<<<<< HEAD
     source_id: Optional[int] = None
     destination_id: Optional[int] = None
-=======
-    source_text: Optional[str] = None
-    destination_text: Optional[str] = None
-    ignored_message_ids: Set[int] = field(default_factory=set)
->>>>>>> 3b95c864
 
 
 forward_rules: List[ForwardRule] = []
 pending_setups: Dict[int, SetupState] = {}
-<<<<<<< HEAD
 user_client: Optional[TelegramClient] = None
 bot_client: Optional[TelegramClient] = None
 authorized_user_ids: Set[int] = set()
@@ -114,11 +61,6 @@
     phone_code_hash: str
     awaiting_code: bool = True
     awaiting_password: bool = False
-=======
-client: Optional[TelegramClient] = None
-authorized_user_ids: Set[int] = set()
-bot_mode: bool = False
->>>>>>> 3b95c864
 
 
 def parse_owner_ids(raw_value: Optional[str]) -> Set[int]:
@@ -145,30 +87,9 @@
     """Return True when the event originates from an allowed controller."""
 
     sender_id = event.sender_id
-<<<<<<< HEAD
     return sender_id is not None and sender_id in authorized_user_ids
 
 
-=======
-    if bot_mode:
-        return sender_id is not None and sender_id in authorized_user_ids
-
-    if event.out:
-        return True
-
-    return sender_id is not None and sender_id in authorized_user_ids
-
-
-def normalize_identifier(value: str) -> str:
-    """Return a sanitized identifier without surrounding whitespace or '@'."""
-
-    value = value.strip()
-    if value.startswith("@"):
-        value = value[1:]
-    return value
-
-
->>>>>>> 3b95c864
 def is_photo_or_video(message: types.Message) -> bool:
     """Return True when the message contains a photo or a video."""
 
@@ -185,32 +106,17 @@
 async def start_forward_setup(event: events.NewMessage.Event) -> None:
     """Initiate the /forward setup conversation."""
 
-<<<<<<< HEAD
-=======
-    global pending_setups
-
->>>>>>> 3b95c864
     if not is_authorized_sender(event):
         return
 
     chat_id = event.chat_id
     state = SetupState(stage="source")
-<<<<<<< HEAD
     pending_setups[chat_id] = state
 
     await event.respond(
         "Please provide the numeric chat ID of the source channel or group.\n"
         "Send /listchats to view known IDs from the user account or /cancel to abort."
     )
-=======
-    state.ignored_message_ids.add(event.message.id)
-    pending_setups[chat_id] = state
-
-    prompt = await event.respond(
-        "Please provide the source channel or supergroup ID/username."
-    )
-    state.ignored_message_ids.add(prompt.id)
->>>>>>> 3b95c864
 
 
 async def process_setup_response(event: events.NewMessage.Event) -> None:
@@ -224,26 +130,13 @@
     if state is None:
         return
 
-<<<<<<< HEAD
     text = event.raw_text.strip()
     if not text:
         await event.respond("Please send a non-empty value or /cancel.")
-=======
-    message_id = event.message.id
-    if message_id in state.ignored_message_ids:
-        state.ignored_message_ids.discard(message_id)
-        return
-
-    text = event.raw_text.strip()
-    if not text:
-        prompt = await event.respond("Please send a non-empty value or /cancel.")
-        state.ignored_message_ids.add(prompt.id)
->>>>>>> 3b95c864
         return
 
     if text.lower() == "/cancel":
         pending_setups.pop(chat_id, None)
-<<<<<<< HEAD
         await event.respond("Forwarding setup cancelled.")
         return
 
@@ -278,47 +171,18 @@
             "Great! Reply with 'all' to forward every message or 'media' to forward "
             "only photos and videos."
         )
-=======
-        prompt = await event.respond("Forwarding setup cancelled.")
-        state.ignored_message_ids.add(prompt.id)
-        return
-
-    if state.stage == "source":
-        state.source_text = normalize_identifier(text)
-        state.stage = "destination"
-        prompt = await event.respond(
-            "Got it! Now send the destination ID/username to forward into."
-        )
-        state.ignored_message_ids.add(prompt.id)
-        return
-
-    if state.stage == "destination":
-        state.destination_text = normalize_identifier(text)
-        state.stage = "mode"
-        prompt = await event.respond(
-            "Great! Reply with 'all' to forward every message or 'media' to forward "
-            "only photos and videos."
-        )
-        state.ignored_message_ids.add(prompt.id)
->>>>>>> 3b95c864
         return
 
     if state.stage == "mode":
         mode = text.lower()
         if mode not in {"all", "media"}:
-<<<<<<< HEAD
             await event.respond("Invalid mode. Please reply with 'all' or 'media'.")
-=======
-            prompt = await event.respond("Invalid mode. Please reply with 'all' or 'media'.")
-            state.ignored_message_ids.add(prompt.id)
->>>>>>> 3b95c864
             return
 
         await finalize_rule(event, state, mode)
         pending_setups.pop(chat_id, None)
 
 
-<<<<<<< HEAD
 async def list_known_chats(event: events.NewMessage.Event) -> None:
     """Send a list of dialogs known to the user account."""
 
@@ -363,14 +227,11 @@
         await event.respond(chunk)
 
 
-=======
->>>>>>> 3b95c864
 async def finalize_rule(
     event: events.NewMessage.Event, state: SetupState, mode: str
 ) -> None:
     """Validate inputs, store the rule, and inform the user."""
 
-<<<<<<< HEAD
     assert user_client is not None  # Guard for type checkers.
 
     if state.source_id is None or state.destination_id is None:
@@ -392,47 +253,15 @@
     except (ValueError, RPCError) as error:
         logger.warning("Failed to obtain destination input peer: %s", error)
         await event.respond("Could not prepare the destination for forwarding.")
-=======
-    assert client is not None  # Guard for type checkers.
-
-    if state.source_text is None or state.destination_text is None:
-        prompt = await event.respond("Setup is incomplete. Please start again with /forward.")
-        state.ignored_message_ids.add(prompt.id)
-        return
-
-    try:
-        source_entity = await client.get_entity(state.source_text)
-        destination_entity = await client.get_entity(state.destination_text)
-    except (ValueError, RPCError) as error:  # Entity lookup failed.
-        logger.warning("Failed to resolve entity: %s", error)
-        prompt = await event.respond(
-            "Unable to resolve one of the chats. Check that you joined both and try again."
-        )
-        state.ignored_message_ids.add(prompt.id)
-        return
-
-    try:
-        destination_peer = await client.get_input_entity(destination_entity)
-    except (ValueError, RPCError) as error:
-        logger.warning("Failed to obtain destination input peer: %s", error)
-        prompt = await event.respond("Could not prepare the destination for forwarding.")
-        state.ignored_message_ids.add(prompt.id)
->>>>>>> 3b95c864
         return
 
     source_id = get_peer_id(source_entity)
     rule = ForwardRule(
         source_id=source_id,
-<<<<<<< HEAD
         source_label=get_display_name(source_entity) or str(state.source_id),
         destination_peer=destination_peer,
         destination_label=get_display_name(destination_entity)
         or str(state.destination_id),
-=======
-        source_label=get_display_name(source_entity) or state.source_text,
-        destination_peer=destination_peer,
-        destination_label=get_display_name(destination_entity) or state.destination_text,
->>>>>>> 3b95c864
         mode=mode,
     )
     forward_rules.append(rule)
@@ -443,12 +272,7 @@
         f"Destination: {rule.destination_label}\n"
         f"Mode: {'all messages' if mode == 'all' else 'photos and videos only'}"
     )
-<<<<<<< HEAD
     await event.respond(summary)
-=======
-    prompt = await event.respond(summary)
-    state.ignored_message_ids.add(prompt.id)
->>>>>>> 3b95c864
     logger.info(
         "Created rule source_id=%s destination=%s mode=%s",
         rule.source_id,
@@ -477,7 +301,6 @@
         try:
             await event.client.forward_messages(rule.destination_peer, message)
         except RPCError as error:
-<<<<<<< HEAD
             logger.warning(
                 "Failed to forward message to %s: %s", rule.destination_label, error
             )
@@ -491,37 +314,23 @@
     global controller_bot_token
 
     load_dotenv()
-=======
-            logger.warning("Failed to forward message to %s: %s", rule.destination_label, error)
-
-
-def build_client() -> TelegramClient:
-    """Create and return the Telethon client instance."""
->>>>>>> 3b95c864
 
     api_id_text = os.getenv("TELETHON_API_ID")
     api_hash = os.getenv("TELETHON_API_HASH")
     session_name = os.getenv("TELETHON_SESSION", "userbot_forwarder")
-<<<<<<< HEAD
     bot_token_raw = os.getenv("TELEGRAM_BOT_COOKIE")
-=======
->>>>>>> 3b95c864
 
     if not api_id_text or not api_hash:
         raise RuntimeError("TELETHON_API_ID and TELETHON_API_HASH must be set.")
 
-<<<<<<< HEAD
     if not bot_token_raw:
         raise RuntimeError("TELEGRAM_BOT_COOKIE must be provided for bot control.")
 
-=======
->>>>>>> 3b95c864
     try:
         api_id = int(api_id_text)
     except ValueError as error:
         raise RuntimeError("TELETHON_API_ID must be an integer.") from error
 
-<<<<<<< HEAD
     controller_bot_token = bot_token_raw.strip()
     if not controller_bot_token:
         raise RuntimeError("TELEGRAM_BOT_COOKIE cannot be empty.")
@@ -715,36 +524,22 @@
 
     await login_complete_event.wait()
     await user_client.start()
-=======
-    client = TelegramClient(session_name, api_id, api_hash)
-    client.add_event_handler(start_forward_setup, events.NewMessage(pattern=r"^/forward$"))
-    client.add_event_handler(process_setup_response, events.NewMessage())
-    client.add_event_handler(handle_incoming_message, events.NewMessage(incoming=True))
-    return client
->>>>>>> 3b95c864
 
 
 async def async_main() -> None:
     """Async entry point."""
 
-<<<<<<< HEAD
     global user_client
     global bot_client
     global authorized_user_ids
     global controller_bot_token
     global login_complete_event
-=======
-    global client
-    global authorized_user_ids
-    global bot_mode
->>>>>>> 3b95c864
 
     logging.basicConfig(
         format="%(asctime)s - %(name)s - %(levelname)s - %(message)s",
         level=logging.INFO,
     )
 
-<<<<<<< HEAD
     build_clients()
 
     owner_env = os.getenv("TELEGRAM_OWNER_IDS")
@@ -802,58 +597,6 @@
                 await user_task
         await user_client.disconnect()
         await bot_client.disconnect()
-=======
-    client = build_client()
-
-    bot_token_raw = os.getenv("TELEGRAM_BOT_COOKIE")
-    bot_token = bot_token_raw.strip() if bot_token_raw else None
-    owner_env = os.getenv("TELEGRAM_OWNER_IDS")
-    configured_owner_ids = parse_owner_ids(owner_env)
-
-    async with client:
-        if bot_token:
-            bot_mode = True
-            if not configured_owner_ids:
-                raise RuntimeError(
-                    "TELEGRAM_OWNER_IDS must provide at least one user ID when "
-                    "TELEGRAM_BOT_COOKIE is set."
-                )
-            await client.start(bot_token=bot_token)
-        else:
-            await client.start()
-
-        me = await client.get_me()
-        if me is None:
-            raise RuntimeError("Unable to determine the current account.")
-
-        if bot_mode:
-            authorized_user_ids = configured_owner_ids
-        else:
-            authorized_user_ids = configured_owner_ids | {me.id}
-
-        logger.info("Logged in as %s", get_display_name(me))
-
-        notification = (
-            "Forwarder is online. Send /forward here to configure a rule."
-        )
-
-        if bot_mode:
-            for user_id in sorted(authorized_user_ids):
-                try:
-                    await client.send_message(user_id, notification)
-                except RPCError as error:
-                    logger.warning("Failed to notify owner %s: %s", user_id, error)
-        else:
-            try:
-                await client.send_message(
-                    me,  # Send into Saved Messages for convenience.
-                    notification,
-                )
-            except RPCError as error:
-                logger.warning("Failed to send startup message to self: %s", error)
-
-        await client.run_until_disconnected()
->>>>>>> 3b95c864
 
 
 def main() -> None:
